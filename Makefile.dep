--- conflicted
+++ resolved
@@ -655,13 +655,6 @@
   USEMODULE += luid
 endif
 
-<<<<<<< HEAD
-=======
-ifneq (,$(filter openthread_contrib,$(USEMODULE)))
-  USEMODULE += openthread_contrib_netdev
-  FEATURES_REQUIRED += cpp
-endif
-
 ifneq (,$(filter asymcute,$(USEMODULE)))
   USEMODULE += sock_udp
   USEMODULE += sock_util
@@ -670,7 +663,6 @@
   USEMODULE += event_callback
 endif
 
->>>>>>> 7f6fe21b
 ifneq (,$(filter emcute,$(USEMODULE)))
   USEMODULE += core_thread_flags
   USEMODULE += sock_udp
