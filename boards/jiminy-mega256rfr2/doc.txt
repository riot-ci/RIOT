/**
 * @defgroup    boards_jiminy-mega256rfr2 Jiminy- Mega256rfr2
 * @ingroup     boards
 * @brief       Support for the Jiminy Mega 256rfr2 board

# Overview
The Jiminy board is a development of the
[Chair of Integrated Analog Circuits and RF Systems](http://www.ias.rwth-aachen.de/cms/~gair/IAS/?lidx=1)
(IAS) of the [RWTH Aachen University](https://www.rwth-aachen.de/). We started the project by porting
RIOT OS to the [Pinoccio.io](https://github.com/Pinoccio/hardware-pinoccio) board. As there where severe
limitations we designed the Jiminy board which has the the
[ATmega256rfr2](www.atmel.com/Images/Atmel-8393-MCU_Wireless-ATmega256RFR2-ATmega128RFR2-ATmega64RFR2_Datasheet.pdf)
MCU as common feature.

It is Arduino like and features USB programming. The [Bootloader](https://github.com/Josar/arduino_stk500v2)
is a fork of the Arduino Bootloader with added functionality for internal clock calibration and automatic baud
rate detection.

The Jiminy is design as a core board featuring a MCU, RF-transceiver, battery charger and power path management
IC, a fuel gauge, an adjustable power supply between 1.8V to 3.3V (100mV Steps) and an RGB LED. All unused Pins
are connected to pin headers.

An USB C connector is used to connect to the computer or the charger. As USB C supports up to 3 ampere the board
was designed in regard of fast charging and when connected to the grid or usage of big batteries high current
supply capability for the shield.

The shields can be powered either directly from the Charger/battery or from the adjustable converter, the
converter supply pin can be enabled or disabled by the application. By connecting shields to the core Jiminy
board, a multitude of wireless applications can be created.

A first shield for temperature, humidity and soil moisture measurement is also developed at the IAS.

If there is demand for devices please contact the author of this page for more details.

![jimminy-atmegarfr2](https://raw.githubusercontent.com/Josar/RIOT/jimminy-atmegarfr2/boards/jiminy-mega256rfr2/jimini-core-board.jpg)

![jimminy-plant-sensor](https://raw.githubusercontent.com/Josar/RIOT/jimminy-atmegarfr2/boards/jiminy-mega256rfr2/plant-sensor.jpg)


# Hardware
## Pinout

![jiminy-pinout](https://raw.githubusercontent.com/Josar/RIOT/master/boards/jiminy-mega256rfr2/Pinout.svg?sanitize=true)

## Board
The jiminy board has following ICs and features.

| Features | Details |  Datasheet |
|:------------- |:--------------------- |:------------- |
| USB2Serial| ATmega16U2, High-performance, low-power AVR 8-Bit Advanced RISC Architecture | [Link](http://www.microchip.com/wwwproducts/en/ATmega16u2) |
| MCU | ATmega256, AVR 8-Bit Advanced RISC Architecture |[Link](www.atmel.com/Images/Atmel-8393-MCU_Wireless-ATmega256RFR2-ATmega128RFR2-ATmega64RFR2_Datasheet.pdf) |
| Transceiver | High performance RF-CMOS 2.4 GHz radio transceiver targeted for IEEE802.15.4, ZigBee, IPv6 / 6LoWPAN, RF4CE, SP100, WirelessHART and ISM applications | above |
| Li-ion Charger and Power Path | bq24298 , 3A Single Cell USB Charger With Power Path Management|[Link](www.ti.com/lit/ds/symlink/bq24298.pdf) |
| Fuel Gauge| LC709203F, Fuel Gauge for a single lithium ion battery which provides accurate RSOC information even under unstable conditions (e.g. changes of battery temperature, loading, aging and self-discharge) |[Link](www.onsemi.com/pub/Collateral/LC709203F-D.PDF) |
| AC Converter | TPS6274x, Output voltage selectable within a range from 1.8V to 3.3V in 100mV steps, output currents up to 300mA | [Link](www.ti.com/lit/ds/symlink/tps62740.pdf) |
| RGB LED | Cree LED, hardware PWM controlled  |[Link](www.cree.com/led-components/media/documents/CLVBAFKA.pdf) |


## MCU Details
| MCU 		| ATmega256RFR2         |
|:------------- |:--------------------- |
| Family	| ATmega 	        |
| Vendor	| Atmel	                |
| Package       | QFN/MLF               |
| SRAM		| 32Kb 	                |
| Flash		| 256Kb                 |
| EEPROM        | 8K                    |
| Core Frequency | 8MHz (16MHz no power save mode) |
| Oscillators   | 32.768 kHz & 16 MHz   |
| Timers	| 6 ( 2x8bit & 4x16bit ) |
|Analog Comparator |   1    |
| ADCs		| 1x 15 channel 6 to 12-bit |
| USARTs        | 2 			|
| SPIs		| 3 (1 SPI & 2 USART SPI) |
| I2Cs		| 1 (called TWI)	|
| Vcc		| 1.8V - 3.6V		|
| Datasheet / Reference Manual | [Datasheet and Reference Manual](www.atmel.com/Images/Atmel-8393-MCU_Wireless-ATmega256RFR2-ATmega128RFR2-ATmega64RFR2_Datasheet.pdf) |
| Board Manual	|  |
| Pins          |  |


# Implementation Status
Is an ongoing process ...

## Jimini Core
| Driver | Status | Comment |
|:------------- |:--------------------- |:--------------------- |
| GPIO (LED) | OK | |
| Timers | OK | |
| UART | OK | |
| TWI, I2C | OK | |
| PWM | OK | only PWM_left implemented yet |
| Comparator | OK | |


| Module | Status | Comment |
|:------------- |:--------------------- |:--------------------- |
| Stdio| OK | Output to USB Bridge, used as Terminal |
| xTimer | OK | |
| PWM LED | OK | |
| RTC| OK | |
| Power Path | OK | |
| Fuel Gauge| OK | |
| RF core | Work in progress | |

| CoAP | Status | Comment |
|:------------- |:--------------------- |:--------------------- |
|Device|  |  |
|LED|  |  |
| Battery | ok | only RSOC so far |

## Jimini Plant Sensor Shield

| Module | Status | Comment |
|:------------- |:--------------------- |:--------------------- |
| SHT21 | OK | |
| Soil moisture | OK | |


| CoAP | Status | Comment |
|:------------- |:--------------------- |:--------------------- |
| Temperature | ok |  |
| Humidity | ok |  |
| Soil moisture | ok | when requested the first time the returned value is wrong, after that the correct value is returned |

# Flashing RIOT
Flashing RIOT on the Jiminy is quite straight forward, just connect your Jiminy using the USB port
to your host computer and type:

`make flash BOARD=jiminy-mega256rfr2`

This should take care of everything!

RIOT's Makefile are configured to flash the jiminy using AVRDUDE. The bootloader automatically matches
to the configured baud rate which is set for AVRDUDE. Rates of up to 500kBaud can be used.

# Fuse Settings
Reading out the fuses can be done with
<<<<<<< HEAD
`avrdude -c wiring -p m256rfr2 -P /dev/ttyACM0 -b 0010005 -v`
=======
`avrdude -c wiring -p m256rfr2 -P /dev/ttyACM0 -b 0010005 -U lfuse:r:-:i -v`
>>>>>>> eaf335e5

The last line should read
`avrdude: safemode: Fuses OK (E:FE, H:D0, L:E2)`

Which describes the fuses as follows:
E: extended fuse = FE
H: high fuse     = D0
L: low fuse      = E2

<<<<<<< HEAD
To program the fuses an JTAG programer (Atmel-ICE, Dragon) is needed, they can not be set with the bootloader.
Connect the programmer JTAG pins with the board pins F4 JTAG TCK, F5 JTAG TMS, F6 JTAG TDO, F7 JTAG TDI,
GND and VDD with V+ m256rfr2. Alternatively use a pogo pin connector ( e.g. SparkFun ISP Pogo Adapter)
on the backside of the board.

To program the fuses default setting execute following line
`avrdude -c atmelice -p m256rfr2 -U lfuse:w:0xe2:m -U hfuse:w:0xd0:m -U efuse:w:0xfe:m`

Attention: the default settings above have brown-out detection enabled,
see troubleshooting when using the board with 1.8V supply.
=======
To program this fuse setting execute following line
`avrdude -c wiring -p m256rfr2 -P /dev/ttyACM0 -b 0010005 -U lfuse:w:0xe2:m -U hfuse:w:0xd0:m -U efuse:w:0xfe:m`
>>>>>>> eaf335e5

# Troubleshooting

## Using 1.8V as board Voltage

Setting the TPS6274x output voltage to 1.8V may lead to an undervoltage and thus triggers the brown-out reset.
Disabling the brown-out detection by setting the extended fuse bit is recommended when a 1.8V supply is used.

<<<<<<< HEAD
`avrdude -c atmelice -p m256rfr2 -U efuse:w:0xff:m`
=======
`avrdude -c wiring -p m256rfr2 -P /dev/ttyACM0 -b 0010005 -U efuse:w:0xff:m`
>>>>>>> eaf335e5

## Using the external crystal oscillator (Transceiver Crystal Oscillator) and deep sleep

When the external crystal oscillator is used as system clock and the device is put into deep sleep mode it seems that
<<<<<<< HEAD
the clocks for all peripherals are enabled and set to the smallest devider (highest frequency). This leads to a higher
=======
the clocks for all peripherals are enabled and set to the smallest divider (highest frequency). This leads to a higher
>>>>>>> eaf335e5
power consumption. When the device should be put into deep sleep it is recommended to use the internal RC oscillator
as system clock source.

 */<|MERGE_RESOLUTION|>--- conflicted
+++ resolved
@@ -136,11 +136,7 @@
 
 # Fuse Settings
 Reading out the fuses can be done with
-<<<<<<< HEAD
 `avrdude -c wiring -p m256rfr2 -P /dev/ttyACM0 -b 0010005 -v`
-=======
-`avrdude -c wiring -p m256rfr2 -P /dev/ttyACM0 -b 0010005 -U lfuse:r:-:i -v`
->>>>>>> eaf335e5
 
 The last line should read
 `avrdude: safemode: Fuses OK (E:FE, H:D0, L:E2)`
@@ -150,7 +146,6 @@
 H: high fuse     = D0
 L: low fuse      = E2
 
-<<<<<<< HEAD
 To program the fuses an JTAG programer (Atmel-ICE, Dragon) is needed, they can not be set with the bootloader.
 Connect the programmer JTAG pins with the board pins F4 JTAG TCK, F5 JTAG TMS, F6 JTAG TDO, F7 JTAG TDI,
 GND and VDD with V+ m256rfr2. Alternatively use a pogo pin connector ( e.g. SparkFun ISP Pogo Adapter)
@@ -161,10 +156,6 @@
 
 Attention: the default settings above have brown-out detection enabled,
 see troubleshooting when using the board with 1.8V supply.
-=======
-To program this fuse setting execute following line
-`avrdude -c wiring -p m256rfr2 -P /dev/ttyACM0 -b 0010005 -U lfuse:w:0xe2:m -U hfuse:w:0xd0:m -U efuse:w:0xfe:m`
->>>>>>> eaf335e5
 
 # Troubleshooting
 
@@ -173,20 +164,12 @@
 Setting the TPS6274x output voltage to 1.8V may lead to an undervoltage and thus triggers the brown-out reset.
 Disabling the brown-out detection by setting the extended fuse bit is recommended when a 1.8V supply is used.
 
-<<<<<<< HEAD
 `avrdude -c atmelice -p m256rfr2 -U efuse:w:0xff:m`
-=======
-`avrdude -c wiring -p m256rfr2 -P /dev/ttyACM0 -b 0010005 -U efuse:w:0xff:m`
->>>>>>> eaf335e5
 
 ## Using the external crystal oscillator (Transceiver Crystal Oscillator) and deep sleep
 
 When the external crystal oscillator is used as system clock and the device is put into deep sleep mode it seems that
-<<<<<<< HEAD
-the clocks for all peripherals are enabled and set to the smallest devider (highest frequency). This leads to a higher
-=======
 the clocks for all peripherals are enabled and set to the smallest divider (highest frequency). This leads to a higher
->>>>>>> eaf335e5
 power consumption. When the device should be put into deep sleep it is recommended to use the internal RC oscillator
 as system clock source.
 
