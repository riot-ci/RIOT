/*
 * Copyright (C) 2015 HAW Hamburg
 *               2016 INRIA

 *
 * This file is subject to the terms and conditions of the GNU Lesser
 * General Public License v2.1. See the file LICENSE in the top level
 * directory for more details.
 */

/**
 * @ingroup     cpu_atmega_common
 * @ingroup     drivers_periph_gpio
 * @{
 *
 * @file
 * @brief       Low-level GPIO driver implementation for ATmega family
 *
 * @author      René Herthel <rene-herthel@outlook.de>
 * @author      Francisco Acosta <francisco.acosta@inria.fr>
 * @author      Laurent Navet <laurent.navet@gmail.com>
 *
 * @}
 */


#include <stdio.h>

#include <avr/interrupt.h>

#include "cpu.h"
#include "periph/gpio.h"
#include "periph_conf.h"

#define GPIO_BASE_PORT_A        (0x20)
#define GPIO_OFFSET_PORT_H      (0xCB)
#define GPIO_OFFSET_PIN_PORT    (0x02)
#define GPIO_OFFSET_PIN_PIN     (0x03)

/*
 * @brief     Define GPIO interruptions for an specific atmega CPU, by default
 *            2 (for small atmega CPUs)
 */
#if defined(INT2_vect)
#define GPIO_EXT_INT_NUMOF      (3U)
#elif defined(INT3_vect)
#define GPIO_EXT_INT_NUMOF      (4U)
#elif defined(INT4_vect)
#define GPIO_EXT_INT_NUMOF      (4U)
#elif defined(INT5_vect)
#define GPIO_EXT_INT_NUMOF      (4U)
#elif defined(INT6_vect)
#define GPIO_EXT_INT_NUMOF      (4U)
#elif defined(INT7_vect)
#define GPIO_EXT_INT_NUMOF      (4U)
#else
#define GPIO_EXT_INT_NUMOF      (2U)
#endif

static gpio_isr_ctx_t config[GPIO_EXT_INT_NUMOF];

/**
 * @brief     Extract the pin number of the given pin
 */
static inline uint8_t _pin_num(gpio_t pin)
{
    return (pin & 0x0f);
}

/**
 * @brief     Extract the port number of the given pin
 */
static inline uint8_t _port_num(gpio_t pin)
{
    return (pin >> 4) & 0x0f;
}

/**
 * @brief     Generate the PORTx address of the give pin.
 */
static inline uint16_t _port_addr(gpio_t pin)
{
    uint8_t port_num = _port_num(pin);
    uint16_t port_addr = port_num * GPIO_OFFSET_PIN_PIN;

    port_addr += GPIO_BASE_PORT_A;
    port_addr += GPIO_OFFSET_PIN_PORT;

#if defined (PORTG)
    if (port_num > PORT_G) {
        port_addr += GPIO_OFFSET_PORT_H;
    }
#endif
    return port_addr;
}

/**
 * @brief     Generate the DDRx address of the given pin
 */
static inline uint16_t _ddr_addr(gpio_t pin)
{
    return (_port_addr(pin) - 0x01);
}

/**
 * @brief     Generate the PINx address of the given pin.
 */
static inline uint16_t _pin_addr(gpio_t pin)
{
    return (_port_addr(pin) - 0x02);
}

int gpio_init(gpio_t pin, gpio_mode_t mode)
{
    switch (mode) {
        case GPIO_OUT:
            _SFR_MEM8(_ddr_addr(pin)) |= (1 << _pin_num(pin));
            break;
        case GPIO_IN:
            _SFR_MEM8(_ddr_addr(pin)) &= ~(1 << _pin_num(pin));
            _SFR_MEM8(_port_addr(pin)) &= ~(1 << _pin_num(pin));
            break;
        case GPIO_IN_PU:
            _SFR_MEM8(_port_addr(pin)) |= (1 << _pin_num(pin));
            break;
        default:
            return -1;
    }

    return 0;
}

int gpio_init_int(gpio_t pin, gpio_mode_t mode, gpio_flank_t flank,
                  gpio_cb_t cb, void *arg)
{
    uint8_t pin_num = _pin_num(pin);

    if ((_port_num(pin) == PORT_D && pin_num > 3)
#if defined (PORTE)
         || (_port_num(pin) == PORT_E && pin_num < 4)
         || (_port_num(pin) != PORT_D && _port_num(pin) != PORT_E)
#elif defined(CPU_ATMEGA328P)
         || (pin_num < 2) || (_port_num(pin) != PORT_D)
#endif
         || ((mode != GPIO_IN) && (mode != GPIO_IN_PU))) {
        return -1;
    }

    gpio_init(pin, mode);

    /* clear global interrupt flag */
    cli();

#if defined(CPU_ATMEGA328P)
    /* INT pins start at PD2 instead of at PD0 */
    pin_num -= 2;
#endif

    EIMSK |= (1 << pin_num);

    /* configure the flank */
    if (flank > GPIO_RISING) {
        return -1;
    }

    if (pin_num < 4) {
        EICRA |= (flank << (pin_num * 2));
    }
#if defined(EICRB)
    else {
        EICRB |= (flank << (pin_num * 2) % 4);
    }
#endif

    /* set callback */
    config[pin_num].cb = cb;
    config[pin_num].arg = arg;

    /* set global interrupt flag */
    sei();

    return 0;
}

void gpio_irq_enable(gpio_t pin)
{
#if defined(CPU_ATMEGA328P)
    /* INT pins start at PD2 instead of at PD0 */
    EIMSK |= (1 << (_pin_num(pin) - 2));
#else
    EIMSK |= (1 << _pin_num(pin));
#endif
}

void gpio_irq_disable(gpio_t pin)
{
#if defined(CPU_ATMEGA328P)
    /* INT pins start at PD2 instead of at PD0 */
    EIMSK &= ~(1 << (_pin_num(pin) - 2));
#else
    EIMSK &= ~(1 << _pin_num(pin));
#endif
}

int gpio_read(gpio_t pin)
{
    return (_SFR_MEM8(_pin_addr(pin)) & (1 << _pin_num(pin)));
}

void gpio_set(gpio_t pin)
{
    _SFR_MEM8(_port_addr(pin)) |= (1 << _pin_num(pin));
}

void gpio_clear(gpio_t pin)
{
    _SFR_MEM8(_port_addr(pin)) &= ~(1 << _pin_num(pin));
}

void gpio_toggle(gpio_t pin)
{
    if (gpio_read(pin)) {
        gpio_clear(pin);
    }
    else {
        gpio_set(pin);
    }
}

void gpio_write(gpio_t pin, int value)
{
    if (value) {
        gpio_set(pin);
    }
    else {
        gpio_clear(pin);
    }
}

static inline void irq_handler(uint8_t pin_num)
{
    __enter_isr();
    config[pin_num].cb(config[pin_num].arg);
    __exit_isr();
}

ISR(INT0_vect, ISR_BLOCK)
{
    irq_handler(0); /**< predefined interrupt pin */
}

ISR(INT1_vect, ISR_BLOCK)
{
    irq_handler(1); /**< predefined interrupt pin */
}

#if defined(INT2_vect)
ISR(INT2_vect, ISR_BLOCK)
{
    irq_handler(2); /**< predefined interrupt pin */
}
#endif

#if defined(INT3_vect)
ISR(INT3_vect, ISR_BLOCK)
{
    irq_handler(3); /**< predefined interrupt pin */
}
#endif

#if defined(INT4_vect)
ISR(INT4_vect, ISR_BLOCK)
{
    irq_handler(4); /**< predefined interrupt pin */
}
#endif

#if defined(INT5_vect)
ISR(INT5_vect, ISR_BLOCK)
{
    irq_handler(5); /**< predefined interrupt pin */
}
#endif

#if defined(INT6_vect)
ISR(INT6_vect, ISR_BLOCK)
{
    irq_handler(6); /**< predefined interrupt pin */
}
#endif

#if defined(INT7_vect)
#if !defined(BOARD_JIMINY_MEGA256RFR2) /**< INT7 is context swap */
ISR(INT7_vect, ISR_BLOCK)
{
    irq_handler(7); /**< predefined interrupt pin */
}
<<<<<<< HEAD
#endif
#endif
=======
#endif  /* END BOARD_JIMINY_MEGA256RFR2 */
#endif  /* INT7_vect */
>>>>>>> e52fabc9
<|MERGE_RESOLUTION|>--- conflicted
+++ resolved
@@ -295,10 +295,5 @@
 {
     irq_handler(7); /**< predefined interrupt pin */
 }
-<<<<<<< HEAD
-#endif
-#endif
-=======
 #endif  /* END BOARD_JIMINY_MEGA256RFR2 */
-#endif  /* INT7_vect */
->>>>>>> e52fabc9
+#endif  /* INT7_vect */