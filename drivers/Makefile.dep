# driver dependencies (in alphabetical order)

ifneq (,$(filter adc%1c,$(USEMODULE)))
  FEATURES_REQUIRED += periph_gpio
  FEATURES_REQUIRED += periph_i2c
  USEMODULE += adcxx1c
endif

ifneq (,$(filter adxl345,$(USEMODULE)))
  FEATURES_REQUIRED += periph_i2c
endif

ifneq (,$(filter apa102,$(USEMODULE)))
  FEATURES_REQUIRED += periph_gpio
endif

ifneq (,$(filter at30tse75x,$(USEMODULE)))
  USEMODULE += xtimer
  FEATURES_REQUIRED += periph_i2c
endif

ifneq (,$(filter at86rf2%,$(USEMODULE)))
  USEMODULE += at86rf2xx
  USEMODULE += xtimer
  USEMODULE += luid
  USEMODULE += netif
  USEMODULE += ieee802154
  USEMODULE += netdev_ieee802154
  FEATURES_REQUIRED += periph_gpio
  FEATURES_REQUIRED += periph_spi
endif

ifneq (,$(filter bh1750fvi,$(USEMODULE)))
  USEMODULE += xtimer
  FEATURES_REQUIRED += periph_i2c
endif

ifneq (,$(filter bmp180,$(USEMODULE)))
  FEATURES_REQUIRED += periph_i2c
  USEMODULE += xtimer
endif

ifneq (,$(filter bm%280,$(USEMODULE)))
  FEATURES_REQUIRED += periph_i2c
  USEMODULE += xtimer
  USEMODULE += bmx280
endif

ifneq (,$(filter cc110x,$(USEMODULE)))
  USEMODULE += ieee802154
  USEMODULE += luid
  USEMODULE += xtimer
  ifneq (,$(filter gnrc_netdev_default,$(USEMODULE)))
    USEMODULE += gnrc_cc110x
  endif
  FEATURES_REQUIRED += periph_spi
endif

ifneq (,$(filter cc2420,$(USEMODULE)))
  USEMODULE += xtimer
  USEMODULE += luid
  USEMODULE += netif
  USEMODULE += ieee802154
  USEMODULE += netdev_ieee802154
  FEATURES_REQUIRED += periph_gpio
  FEATURES_REQUIRED += periph_spi
endif

ifneq (,$(filter dht,$(USEMODULE)))
  USEMODULE += xtimer
  FEATURES_REQUIRED += periph_gpio
endif

ifneq (,$(filter ds1307,$(USEMODULE)))
  FEATURES_REQUIRED += periph_i2c
endif

ifneq (,$(filter dsp0401,$(USEMODULE)))
  USEMODULE += xtimer
  FEATURES_REQUIRED += periph_gpio
  FEATURES_REQUIRED += periph_pwm
endif

ifneq (,$(filter dynamixel,$(USEMODULE)))
  USEMODULE += uart_half_duplex
endif

ifneq (,$(filter enc28j60,$(USEMODULE)))
  USEMODULE += netdev_eth
  USEMODULE += xtimer
  USEMODULE += luid
endif

ifneq (,$(filter encx24j600,$(USEMODULE)))
  USEMODULE += netdev_eth
  USEMODULE += xtimer
endif

ifneq (,$(filter ethos,$(USEMODULE)))
  USEMODULE += netdev_eth
  USEMODULE += random
  USEMODULE += tsrb
endif

ifneq (,$(filter feetech,$(USEMODULE)))
  USEMODULE += uart_half_duplex
endif

ifneq (,$(filter grove_ledbar,$(USEMODULE)))
  USEMODULE += my9221
endif

ifneq (,$(filter hd44780,$(USEMODULE)))
  FEATURES_REQUIRED += periph_gpio
  USEMODULE += xtimer
endif

ifneq (,$(filter hdc1000,$(USEMODULE)))
  USEMODULE += xtimer
  FEATURES_REQUIRED += periph_i2c
endif

ifneq (,$(filter hih6130,$(USEMODULE)))
  USEMODULE += xtimer
endif

ifneq (,$(filter hts221,$(USEMODULE)))
  FEATURES_REQUIRED += periph_i2c
endif

ifneq (,$(filter io1_xplained,$(USEMODULE)))
  FEATURES_REQUIRED += periph_gpio
  USEMODULE += at30tse75x
endif

ifneq (,$(filter jc42,$(USEMODULE)))
  FEATURES_REQUIRED += periph_i2c
endif

ifneq (,$(filter kw2xrf,$(USEMODULE)))
  USEMODULE += luid
  USEMODULE += netif
  USEMODULE += ieee802154
  USEMODULE += netdev_ieee802154
  USEMODULE += core_thread_flags
  FEATURES_REQUIRED += periph_spi
endif

ifneq (,$(filter l3g4200d,$(USEMODULE)))
  FEATURES_REQUIRED += periph_i2c
endif

ifneq (,$(filter lis3dh,$(USEMODULE)))
  FEATURES_REQUIRED += periph_gpio
  FEATURES_REQUIRED += periph_spi
endif

ifneq (,$(filter lm75a,$(USEMODULE)))
  USEMODULE += xtimer
endif

ifneq (,$(filter lpd8808,$(USEMODULE)))
  USEMODULE += color
  FEATURES_REQUIRED += periph_gpio
endif

ifneq (,$(filter lsm6dsl,$(USEMODULE)))
  FEATURES_REQUIRED += periph_i2c
  USEMODULE += xtimer
endif

ifneq (,$(filter mag3110,$(USEMODULE)))
  FEATURES_REQUIRED += periph_i2c
endif

ifneq (,$(filter mma8x5x,$(USEMODULE)))
  FEATURES_REQUIRED += periph_i2c
endif

ifneq (,$(filter mpl3115a2,$(USEMODULE)))
  FEATURES_REQUIRED += periph_i2c
endif

ifneq (,$(filter mpu9150,$(USEMODULE)))
  FEATURES_REQUIRED += periph_i2c
  USEMODULE += xtimer
endif

ifneq (,$(filter mrf24j40,$(USEMODULE)))
  USEMODULE += xtimer
  USEMODULE += luid
  USEMODULE += netif
  USEMODULE += ieee802154
  USEMODULE += netdev_ieee802154
  FEATURES_REQUIRED += periph_gpio
  FEATURES_REQUIRED += periph_spi
endif

ifneq (,$(filter mtd_sdcard,$(USEMODULE)))
  USEMODULE += mtd
  USEMODULE += sdcard_spi
endif

ifneq (,$(filter mtd_spi_nor,$(USEMODULE)))
  USEMODULE += mtd
  FEATURES_REQUIRED += periph_spi
endif

ifneq (,$(filter my9221,$(USEMODULE)))
  FEATURES_REQUIRED += periph_gpio
  USEMODULE += xtimer
endif

ifneq (,$(filter nrfmin,$(USEMODULE)))
  FEATURES_REQUIRED += radio_nrfmin
  FEATURES_REQUIRED += periph_cpuid
  USEMODULE += netif
endif

ifneq (,$(filter nvram_spi,$(USEMODULE)))
  USEMODULE += nvram
  USEMODULE += xtimer
endif

ifneq (,$(filter pcd8544,$(USEMODULE)))
  USEMODULE += xtimer
endif

ifneq (,$(filter rgbled,$(USEMODULE)))
  USEMODULE += color
endif

ifneq (,$(filter sdcard_spi,$(USEMODULE)))
  FEATURES_REQUIRED += periph_gpio
  FEATURES_REQUIRED += periph_spi
  USEMODULE += xtimer
endif

ifneq (,$(filter sht11,$(USEMODULE)))
  USEMODULE += xtimer
endif

ifneq (,$(filter si70%,$(USEMODULE)))
  USEMODULE += xtimer
  FEATURES_REQUIRED += periph_i2c
  USEMODULE += si70xx
endif

ifneq (,$(filter slipdev,$(USEMODULE)))
  USEMODULE += tsrb
  FEATURES_REQUIRED += periph_uart
endif

ifneq (,$(filter soft_spi,$(USEMODULE)))
  FEATURES_REQUIRED += periph_gpio
  USEMODULE += xtimer
endif

ifneq (,$(filter srf02,$(USEMODULE)))
  USEMODULE += xtimer
endif

ifneq (,$(filter srf08,$(USEMODULE)))
  USEMODULE += xtimer
endif

ifneq (,$(filter sx127%,$(USEMODULE)))
  FEATURES_REQUIRED += periph_gpio
  FEATURES_REQUIRED += periph_spi
  USEMODULE += xtimer
  USEMODULE += sx127x
  USEMODULE += netif
  USEMODULE += lora
endif

ifneq (,$(filter tcs37727,$(USEMODULE)))
  FEATURES_REQUIRED += periph_i2c
endif

ifneq (,$(filter tmp006,$(USEMODULE)))
  FEATURES_REQUIRED += periph_i2c
  USEMODULE += xtimer
endif

ifneq (,$(filter uart_half_duplex,$(USEMODULE)))
  FEATURES_REQUIRED += periph_gpio
  FEATURES_REQUIRED += periph_uart
  USEMODULE += xtimer
endif

ifneq (,$(filter veml6070,$(USEMODULE)))
  FEATURES_REQUIRED += periph_i2c
endif

ifneq (,$(filter w5100,$(USEMODULE)))
  FEATURES_REQUIRED += periph_spi
  USEMODULE += netdev_eth
  USEMODULE += luid
endif

ifneq (,$(filter xbee,$(USEMODULE)))
  USEMODULE += ieee802154
  USEMODULE += xtimer
  USEMODULE += netif
endif

ifneq (,$(filter lis3mdl,$(USEMODULE)))
  FEATURES_REQUIRED += periph_i2c
<<<<<<< HEAD
  USEMODULE += xtimer
=======
  USEMODULE += adcxx1c
endif

ifneq (,$(filter tja1042,$(USEMODULE)))
  USEMODULE += can_trx
>>>>>>> 8874f947
endif<|MERGE_RESOLUTION|>--- conflicted
+++ resolved
@@ -306,13 +306,9 @@
 
 ifneq (,$(filter lis3mdl,$(USEMODULE)))
   FEATURES_REQUIRED += periph_i2c
-<<<<<<< HEAD
-  USEMODULE += xtimer
-=======
-  USEMODULE += adcxx1c
+  USEMODULE += xtimer
 endif
 
 ifneq (,$(filter tja1042,$(USEMODULE)))
   USEMODULE += can_trx
->>>>>>> 8874f947
 endif