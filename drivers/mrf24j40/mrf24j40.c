/*
 * Copyright (C) 2017 Neo Nenaco <neo@nenaco.de>
 * Copyright (C) 2017 Koen Zandberg <koen@bergzand.net>
 *
 * This file is subject to the terms and conditions of the GNU Lesser
 * General Public License v2.1. See the file LICENSE in the top level
 * directory for more details.
 */

/**
 * @ingroup     drivers_mrf24j40
 * @{
 *
 * @file
 * @brief       Implementation of public functions for MRF24J40 drivers
 *
 * @author      Koen Zandberg <koen@bergzand.net>
 * @author      Neo Nenaco <neo@nenaco.de>
 *
 * @}
 */

#include "luid.h"
#include "byteorder.h"
#include "net/gnrc.h"
#include "mrf24j40_registers.h"
#include "mrf24j40_internal.h"
#include "mrf24j40_netdev.h"
#include "xtimer.h"

#define ENABLE_DEBUG (0)
#include "debug.h"

void mrf24j40_setup(mrf24j40_t *dev, const mrf24j40_params_t *params)
{
    netdev_t *netdev = (netdev_t *)dev;

    netdev->driver = &mrf24j40_driver;
    /* initialize device descriptor */
    dev->params = *params;
}

void mrf24j40_reset(mrf24j40_t *dev)
{
    eui64_t addr_long;

    mrf24j40_init(dev);

    netdev_ieee802154_reset(&dev->netdev);

    /* get an 8-byte unique ID to use as hardware address */
    luid_get(addr_long.uint8, IEEE802154_LONG_ADDRESS_LEN);
    addr_long.uint8[0] &= ~(0x01);
    addr_long.uint8[0] |=  (0x02);
    /* set short and long address */
    mrf24j40_set_addr_long(dev, ntohll(addr_long.uint64.u64));
    mrf24j40_set_addr_short(dev, ntohs(addr_long.uint16[0].u16));

    mrf24j40_set_chan(dev, IEEE802154_DEFAULT_CHANNEL);

    /* configure Immediate Sleep and Wake-Up mode */
    mrf24j40_reg_write_short(dev, MRF24J40_REG_WAKECON, MRF24J40_WAKECON_IMMWAKE);

    /* set default options */
    mrf24j40_set_option(dev, IEEE802154_FCF_PAN_COMP, true);
    mrf24j40_set_option(dev, NETDEV_IEEE802154_SRC_MODE_LONG, true);
    mrf24j40_set_option(dev, NETDEV_IEEE802154_ACK_REQ, true);
    mrf24j40_set_option(dev, MRF24J40_OPT_CSMA, true);

    /* go into RX state */
    mrf24j40_reset_tasks(dev);
    dev->state = 0;
    mrf24j40_set_state(dev, MRF24J40_PSEUDO_STATE_IDLE);
    DEBUG("mrf24j40_reset(): reset complete.\n");
}

bool mrf24j40_cca(mrf24j40_t *dev, int8_t *rssi)
{
    uint8_t tmp_ccaedth;
    uint8_t status;
    uint8_t tmp_rssi;

    mrf24j40_assert_awake(dev);
    mrf24j40_enable_lna(dev);

    /* trigger CCA measurment */
    /* take a look onto datasheet chapter 3.6.1 */
    mrf24j40_reg_write_short(dev, MRF24J40_REG_BBREG6, MRF24J40_BBREG6_RSSIMODE1);
    /* wait for result to be ready */
    do {
        status = mrf24j40_reg_read_short(dev, MRF24J40_REG_BBREG6);
    } while (!(status & MRF24J40_BBREG2_RSSIRDY));
    mrf24j40_assert_sleep(dev);
    /* return according to measurement */
    tmp_ccaedth = mrf24j40_reg_read_short(dev, MRF24J40_REG_CCAEDTH);       /* Energy detection threshold */
    tmp_rssi = mrf24j40_reg_read_long(dev, MRF24J40_REG_RSSI);
<<<<<<< HEAD
    *rssi = mrf24j40_dbm_from_reg(tmp_rssi);
=======

    mrf24j40_enable_auto_pa_lna(dev);
>>>>>>> e3152d21

    if (tmp_rssi < tmp_ccaedth) {
        /* channel is clear */
        return true;            /* idle */
    }
    else {
        /* channel is busy */
        return false;
    }
}

void mrf24j40_tx_prepare(mrf24j40_t *dev)
{
    DEBUG("[mrf24j40] TX_Prepare, Current state: %x\n", dev->state);
    do {
        mrf24j40_update_tasks(dev);
    } while (!(dev->pending & MRF24J40_TASK_TX_DONE));
    mrf24j40_assert_awake(dev);
    dev->pending &= ~(MRF24J40_TASK_TX_DONE);
    dev->tx_frame_len = IEEE802154_FCS_LEN;
}

size_t mrf24j40_tx_load(mrf24j40_t *dev, uint8_t *data, size_t len, size_t offset)
{

    DEBUG("[mrf24j40] TX_load, Current state: %x\n", dev->state);
    dev->tx_frame_len += (uint8_t)len;

    mrf24j40_tx_normal_fifo_write(dev, MRF24J40_TX_NORMAL_FIFO + offset + 2, data, len);
    return offset + len;
}

void mrf24j40_tx_exec(mrf24j40_t *dev)
{
    netdev_t *netdev = (netdev_t *)dev;


    dev->tx_frame_len = dev->tx_frame_len - IEEE802154_FCS_LEN;
    /* write frame length field in FIFO */
    mrf24j40_tx_normal_fifo_write(dev, MRF24J40_TX_NORMAL_FIFO + 1, &(dev->tx_frame_len), 1);

    /* write header length to FIFO address 0x00 */
    /* from figure 3-11 datasheet: header length =      2 Bytes Frame Control
     *                                              +	1 Byte Seq. No.
     *                                              +	4 to 20 Bytes Addressing Fields
     */
    mrf24j40_reg_write_long(dev, MRF24J40_TX_NORMAL_FIFO, dev->header_len);

    if (dev->fcf_low & IEEE802154_FCF_ACK_REQ) {
        mrf24j40_reg_write_short(dev, MRF24J40_REG_TXNCON, MRF24J40_TXNCON_TXNACKREQ | MRF24J40_TXNCON_TXNTRIG);
    }
    else {
        mrf24j40_reg_write_short(dev, MRF24J40_REG_TXNCON, MRF24J40_TXNCON_TXNTRIG);
    }
    if (netdev->event_callback && (dev->netdev.flags & MRF24J40_OPT_TELL_TX_START)) {
        netdev->event_callback(netdev, NETDEV_EVENT_TX_STARTED);
    }
}<|MERGE_RESOLUTION|>--- conflicted
+++ resolved
@@ -94,12 +94,9 @@
     /* return according to measurement */
     tmp_ccaedth = mrf24j40_reg_read_short(dev, MRF24J40_REG_CCAEDTH);       /* Energy detection threshold */
     tmp_rssi = mrf24j40_reg_read_long(dev, MRF24J40_REG_RSSI);
-<<<<<<< HEAD
     *rssi = mrf24j40_dbm_from_reg(tmp_rssi);
-=======
 
     mrf24j40_enable_auto_pa_lna(dev);
->>>>>>> e3152d21
 
     if (tmp_rssi < tmp_ccaedth) {
         /* channel is clear */
