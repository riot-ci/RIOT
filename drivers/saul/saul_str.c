/*
 * Copyright (C) 2015 Freie Universität Berlin
 *
 * This file is subject to the terms and conditions of the GNU Lesser
 * General Public License v2.1. See the file LICENSE in the top level
 * directory for more details.
 */

/**
 * @ingroup     drivers_saul
 * @{
 *
 * @file
 * @brief       SAUL string functions
 *
 * @author      Hauke Petersen <hauke.petersen@fu-berlin.de>
 *
 * @}
 */

#include <stdint.h>

#include "saul.h"

/*
 * This is surely not the most beautiful implementation of a stringification
 * function, but works...
 */
const char *saul_class_to_str(const uint8_t class_id)
{
    switch (class_id) {
        case SAUL_CLASS_UNDEF:     return "CLASS_UNDEF";
        case SAUL_ACT_ANY:         return "ACT_ANY";
        case SAUL_ACT_LED_RGB:     return "ACT_LED_RGB";
        case SAUL_ACT_SERVO:       return "ACT_SERVO";
        case SAUL_ACT_MOTOR:       return "ACT_MOTOR";
        case SAUL_ACT_SWITCH:      return "ACT_SWITCH";
        case SAUL_ACT_DIMMER:      return "ACT_DIMMER";
        case SAUL_SENSE_ANY:       return "SENSE_ANY";
        case SAUL_SENSE_BTN:       return "SENSE_BTN";
        case SAUL_SENSE_TEMP:      return "SENSE_TEMP";
        case SAUL_SENSE_HUM:       return "SENSE_HUM";
        case SAUL_SENSE_LIGHT:     return "SENSE_LIGHT";
        case SAUL_SENSE_ACCEL:     return "SENSE_ACCEL";
        case SAUL_SENSE_MAG:       return "SENSE_MAG";
        case SAUL_SENSE_GYRO:      return "SENSE_GYRO";
        case SAUL_SENSE_COLOR:     return "SENSE_COLOR";
        case SAUL_SENSE_PRESS:     return "SENSE_PRESS";
        case SAUL_SENSE_ANALOG:    return "SENSE_ANALOG";
        case SAUL_SENSE_UV:        return "SENSE_UV";
        case SAUL_SENSE_OBJTEMP:   return "SENSE_OBJTEMP";
        case SAUL_SENSE_COUNT:     return "SENSE_PULSE_COUNT";
        case SAUL_SENSE_DISTANCE:  return "SENSE_DISTANCE";
        case SAUL_SENSE_CO2:       return "SENSE_CO2";
<<<<<<< HEAD
        case SAUL_SENSE_OCCUP:     return "SENSE_OCCUP";
=======
        case SAUL_SENSE_TVOC:      return "SENSE_TVOC";
>>>>>>> 42c4460d
        case SAUL_CLASS_ANY:       return "CLASS_ANY";
        default:                   return "CLASS_UNKNOWN";
    }
}<|MERGE_RESOLUTION|>--- conflicted
+++ resolved
@@ -52,11 +52,8 @@
         case SAUL_SENSE_COUNT:     return "SENSE_PULSE_COUNT";
         case SAUL_SENSE_DISTANCE:  return "SENSE_DISTANCE";
         case SAUL_SENSE_CO2:       return "SENSE_CO2";
-<<<<<<< HEAD
+        case SAUL_SENSE_TVOC:      return "SENSE_TVOC";
         case SAUL_SENSE_OCCUP:     return "SENSE_OCCUP";
-=======
-        case SAUL_SENSE_TVOC:      return "SENSE_TVOC";
->>>>>>> 42c4460d
         case SAUL_CLASS_ANY:       return "CLASS_ANY";
         default:                   return "CLASS_UNKNOWN";
     }
