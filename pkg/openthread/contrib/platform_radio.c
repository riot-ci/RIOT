/*
 * Copyright (C) 2017 Fundacion Inria Chile
 *
 * This file is subject to the terms and conditions of the GNU Lesser
 * General Public License v2.1. See the file LICENSE in the top level
 * directory for more details.
 */

/**
 * @{
 * @ingroup     net
 * @file
 * @brief       Implementation of OpenThread radio platform abstraction
 *
 * @author      Jose Ignacio Alamos <jialamos@uc.cl>
 * @}
 */

#include <assert.h>
#include <stdio.h>
#include <string.h>

#include "byteorder.h"
#include "errno.h"
#include "net/ethernet/hdr.h"
#include "net/ethertype.h"
#include "net/ieee802154.h"
#include "net/netdev/ieee802154.h"
#include "openthread/platform/radio.h"
#include "ot.h"

#define ENABLE_DEBUG (0)
#include "debug.h"

#define RADIO_IEEE802154_FCS_LEN    (2U)

static RadioPacket sTransmitFrame;
static RadioPacket sReceiveFrame;
static int8_t Rssi;

static netdev_t *_dev;

/* set 15.4 channel */
static int _set_channel(uint16_t channel)
{
    return _dev->driver->set(_dev, NETOPT_CHANNEL, &channel, sizeof(uint16_t));
}

/*get transmission power from driver */
static int16_t _get_power(void)
{
    int16_t power;

    _dev->driver->get(_dev, NETOPT_TX_POWER, &power, sizeof(int16_t));
    return power;
}

/* set transmission power */
static int _set_power(int16_t power)
{
    return _dev->driver->set(_dev, NETOPT_TX_POWER, &power, sizeof(int16_t));
}

/* set IEEE802.15.4 PAN ID */
static int _set_panid(uint16_t panid)
{
    return _dev->driver->set(_dev, NETOPT_NID, &panid, sizeof(uint16_t));
}

/* set extended HW address */
static int _set_long_addr(uint8_t *ext_addr)
{
    return _dev->driver->set(_dev, NETOPT_ADDRESS_LONG, ext_addr, IEEE802154_LONG_ADDRESS_LEN);
}

/* set short address */
static int _set_addr(uint16_t addr)
{
    return _dev->driver->set(_dev, NETOPT_ADDRESS, &addr, sizeof(uint16_t));
}

/* check the state of promiscuous mode */
static netopt_enable_t _is_promiscuous(void)
{
    netopt_enable_t en;

    _dev->driver->get(_dev, NETOPT_PROMISCUOUSMODE, &en, sizeof(en));
    return en == NETOPT_ENABLE ? true : false;;
}

/* set the state of promiscuous mode */
static int _set_promiscuous(netopt_enable_t enable)
{
    return _dev->driver->set(_dev, NETOPT_PROMISCUOUSMODE, &enable, sizeof(enable));
}

/* wrapper for setting device state */
static void _set_state(netopt_state_t state)
{
    _dev->driver->set(_dev, NETOPT_STATE, &state, sizeof(netopt_state_t));
}

/* wrapper for getting device state */
static netopt_state_t _get_state(void)
{
    netopt_state_t state;
    _dev->driver->get(_dev, NETOPT_STATE, &state, sizeof(netopt_state_t));
    return state;
}

/* sets device state to SLEEP */
static void _set_sleep(void)
{
    _set_state(NETOPT_STATE_SLEEP);
}

/* set device state to IDLE */
static void _set_idle(void)
{
    _set_state(NETOPT_STATE_IDLE);
}

/* init framebuffers and initial state */
void openthread_radio_init(netdev_t *dev, uint8_t *tb, uint8_t *rb)
{
    sTransmitFrame.mPsdu = tb;
    sTransmitFrame.mLength = 0;
    sReceiveFrame.mPsdu = rb;
    sReceiveFrame.mLength = 0;
    _dev = dev;
}

/* Called upon NETDEV_EVENT_RX_COMPLETE event */
void recv_pkt(otInstance *aInstance, netdev_t *dev)
{
    DEBUG("Openthread: Received pkt\n");
    netdev_ieee802154_rx_info_t rx_info;
    /* Read frame length from driver */
    int len = dev->driver->recv(dev, NULL, 0, &rx_info);
    Rssi = rx_info.rssi;

    /* very unlikely */
    if ((len > (unsigned) UINT16_MAX)) {
        DEBUG("Len too high: %d\n", len);
        otPlatRadioReceiveDone(aInstance, NULL, kThreadError_Abort);
        return;
    }

    /* Fill OpenThread receive frame */
    /* Openthread needs a packet length with FCS included,
     * OpenThread do not use the data so we don't need to calculate FCS */
    sReceiveFrame.mLength = len + RADIO_IEEE802154_FCS_LEN;
    sReceiveFrame.mPower = _get_power();

    /* Read received frame */
    int res = dev->driver->recv(dev, (char *) sReceiveFrame.mPsdu, len, NULL);

   DEBUG("Received message: len %d\n", (int) sReceiveFrame.mLength);
    for (int i = 0; i < sReceiveFrame.mLength; ++i) {
        DEBUG("%x ", sReceiveFrame.mPsdu[i]);
    }
    DEBUG("\n");

    /* Tell OpenThread that receive has finished */
    otPlatRadioReceiveDone(aInstance, res > 0 ? &sReceiveFrame : NULL, res > 0 ? kThreadError_None : kThreadError_Abort);
}

/* Called upon TX event */
void send_pkt(otInstance *aInstance, netdev_t *dev, netdev_event_t event)
{
    /* Tell OpenThread transmission is done depending on the NETDEV event */
    switch (event) {
        case NETDEV_EVENT_TX_COMPLETE:
            DEBUG("openthread: NETDEV_EVENT_TX_COMPLETE\n");
            otPlatRadioTransmitDone(aInstance, &sTransmitFrame, false, kThreadError_None);
            break;
        case NETDEV_EVENT_TX_COMPLETE_DATA_PENDING:
            DEBUG("openthread: NETDEV_EVENT_TX_COMPLETE_DATA_PENDING\n");
            otPlatRadioTransmitDone(aInstance, &sTransmitFrame, true, kThreadError_None);
            break;
        case NETDEV_EVENT_TX_NOACK:
            DEBUG("openthread: NETDEV_EVENT_TX_NOACK\n");
            otPlatRadioTransmitDone(aInstance, &sTransmitFrame, false, kThreadError_NoAck);
            break;
        case NETDEV_EVENT_TX_MEDIUM_BUSY:
            DEBUG("openthread: NETDEV_EVENT_TX_MEDIUM_BUSY\n");
            otPlatRadioTransmitDone(aInstance, &sTransmitFrame, false, kThreadError_ChannelAccessFailure);
            break;
        default:
            break;
    }
}

/* OpenThread will call this for setting PAN ID */
void otPlatRadioSetPanId(otInstance *aInstance, uint16_t panid)
{
    DEBUG("openthread: otPlatRadioSetPanId: setting PAN ID to %04x\n", panid);
    _set_panid(panid);
}

/* OpenThread will call this for setting extended address */
void otPlatRadioSetExtendedAddress(otInstance *aInstance, uint8_t *aExtendedAddress)
{
    DEBUG("openthread: otPlatRadioSetExtendedAddress\n");
    uint8_t reversed_addr[IEEE802154_LONG_ADDRESS_LEN];
    for (int i = 0; i < IEEE802154_LONG_ADDRESS_LEN; i++) {
        reversed_addr[i] = aExtendedAddress[IEEE802154_LONG_ADDRESS_LEN - 1 - i];
    }
    _set_long_addr(reversed_addr);
}

/* OpenThread will call this for setting short address */
void otPlatRadioSetShortAddress(otInstance *aInstance, uint16_t aShortAddress)
{
    DEBUG("openthread: otPlatRadioSetShortAddress: setting address to %04x\n", aShortAddress);
    _set_addr(((aShortAddress & 0xff) << 8) | ((aShortAddress >> 8) & 0xff));
}

/* OpenThread will call this for enabling the radio */
ThreadError otPlatRadioEnable(otInstance *aInstance)
{
    DEBUG("openthread: otPlatRadioEnable\n");
    (void) aInstance;

<<<<<<< HEAD
    _set_idle();
    return kThreadError_None;
=======
    if (sDisabled) {
        sDisabled = false;
		_set_idle();
    }
	return kThreadError_None;
>>>>>>> 834a1bb7
}

/* OpenThread will call this for disabling the radio */
ThreadError otPlatRadioDisable(otInstance *aInstance)
{
    DEBUG("openthread: otPlatRadioDisable\n");
    (void) aInstance;

<<<<<<< HEAD
    _set_sleep();
=======
    if (!sDisabled) {
        sDisabled = true;
		_set_sleep();
    }

>>>>>>> 834a1bb7
    return kThreadError_None;
}

bool otPlatRadioIsEnabled(otInstance *aInstance)
{
    DEBUG("otPlatRadioIsEnabled\n");
    (void) aInstance;
    netopt_state_t state = _get_state();
    if (state == NETOPT_STATE_OFF || state == NETOPT_STATE_SLEEP) {
        return false;
    } else {
        return true;
    }
}

/* OpenThread will call this for setting device state to SLEEP */
ThreadError otPlatRadioSleep(otInstance *aInstance)
{
    DEBUG("otPlatRadioSleep\n");
    (void) aInstance;

    _set_sleep();
    return kThreadError_None;
}

/*OpenThread will call this for waiting the reception of a packet */
ThreadError otPlatRadioReceive(otInstance *aInstance, uint8_t aChannel)
{
    DEBUG("openthread: otPlatRadioReceive. Channel: %i\n", aChannel);
    (void) aInstance;

    _set_idle();
    _set_channel(aChannel);
    return kThreadError_None;
}

/* OpenThread will call this function to get the transmit buffer */
RadioPacket *otPlatRadioGetTransmitBuffer(otInstance *aInstance)
{
    DEBUG("openthread: otPlatRadioGetTransmitBuffer\n");
    return &sTransmitFrame;
}

/* OpenThread will call this function to set the transmit power */
void otPlatRadioSetDefaultTxPower(otInstance *aInstance, int8_t aPower)
{
    (void)aInstance;

    _set_power(aPower);
}

/* OpenThread will call this for transmitting a packet*/
ThreadError otPlatRadioTransmit(otInstance *aInstance, RadioPacket *aPacket)
{
    (void) aInstance;
    struct iovec pkt;

    /* Populate iovec with transmit data
     * Unlike RIOT, OpenThread includes two bytes FCS (0x00 0x00) so
     * these bytes are removed
     */
    pkt.iov_base = aPacket->mPsdu;
    pkt.iov_len = aPacket->mLength - RADIO_IEEE802154_FCS_LEN;

    /*Set channel and power based on transmit frame */
    DEBUG("otPlatRadioTransmit->channel: %i, length %d\n", (int) aPacket->mChannel, (int)aPacket->mLength);
    for (int i = 0; i < aPacket->mLength; ++i) {
        DEBUG("%x ", aPacket->mPsdu[i]);
    }
    DEBUG("\n");
    _set_channel(aPacket->mChannel);
    _set_power(aPacket->mPower);

    /* send packet though netdev */
    _dev->driver->send(_dev, &pkt, 1);

    return kThreadError_None;
}

/* OpenThread will call this for getting the radio caps */
otRadioCaps otPlatRadioGetCaps(otInstance *aInstance)
{
    DEBUG("openthread: otPlatRadioGetCaps\n");
    /* all drivers should handle ACK, including call of NETDEV_EVENT_TX_NOACK */
    return kRadioCapsNone;
}

/* OpenThread will call this for getting the state of promiscuous mode */
bool otPlatRadioGetPromiscuous(otInstance *aInstance)
{
    DEBUG("openthread: otPlatRadioGetPromiscuous\n");
    return _is_promiscuous();
}

/* OpenThread will call this for setting the state of promiscuous mode */
void otPlatRadioSetPromiscuous(otInstance *aInstance, bool aEnable)
{
    DEBUG("openthread: otPlatRadioSetPromiscuous\n");
    _set_promiscuous((aEnable) ? NETOPT_ENABLE : NETOPT_DISABLE);
}

int8_t otPlatRadioGetRssi(otInstance *aInstance)
{
    DEBUG("otPlatRadioGetRssi\n");
    (void) aInstance;
    return Rssi;
}

void otPlatRadioEnableSrcMatch(otInstance *aInstance, bool aEnable)
{
    DEBUG("otPlatRadioEnableSrcMatch\n");
    (void)aInstance;
    (void)aEnable;
}

ThreadError otPlatRadioAddSrcMatchShortEntry(otInstance *aInstance, const uint16_t aShortAddress)
{
    DEBUG("otPlatRadioAddSrcMatchShortEntry\n");
    (void)aInstance;
    (void)aShortAddress;
    return kThreadError_None;
}

ThreadError otPlatRadioAddSrcMatchExtEntry(otInstance *aInstance, const uint8_t *aExtAddress)
{
    DEBUG("otPlatRadioAddSrcMatchExtEntry\n");
    (void)aInstance;
    (void)aExtAddress;
    return kThreadError_None;
}

ThreadError otPlatRadioClearSrcMatchShortEntry(otInstance *aInstance, const uint16_t aShortAddress)
{
    DEBUG("otPlatRadioClearSrcMatchShortEntry\n");
    (void)aInstance;
    (void)aShortAddress;
    return kThreadError_None;
}

ThreadError otPlatRadioClearSrcMatchExtEntry(otInstance *aInstance, const uint8_t *aExtAddress)
{
    DEBUG("otPlatRadioClearSrcMatchExtEntry\n");
    (void)aInstance;
    (void)aExtAddress;
    return kThreadError_None;
}

void otPlatRadioClearSrcMatchShortEntries(otInstance *aInstance)
{
    DEBUG("otPlatRadioClearSrcMatchShortEntries\n");
    (void)aInstance;
}

void otPlatRadioClearSrcMatchExtEntries(otInstance *aInstance)
{
    DEBUG("otPlatRadioClearSrcMatchExtEntries\n");
    (void)aInstance;
}

ThreadError otPlatRadioEnergyScan(otInstance *aInstance, uint8_t aScanChannel, uint16_t aScanDuration)
{
    DEBUG("otPlatRadioEnergyScan\n");
    (void)aInstance;
    (void)aScanChannel;
    (void)aScanDuration;
    return kThreadError_NotImplemented;
}

void otPlatRadioGetIeeeEui64(otInstance *aInstance, uint8_t *aIeee64Eui64)
{
    _dev->driver->get(_dev, NETOPT_IPV6_IID, aIeee64Eui64, sizeof(eui64_t));
}

int8_t otPlatRadioGetReceiveSensitivity(otInstance *aInstance)
{
    return -100;
}<|MERGE_RESOLUTION|>--- conflicted
+++ resolved
@@ -221,17 +221,10 @@
 {
     DEBUG("openthread: otPlatRadioEnable\n");
     (void) aInstance;
-
-<<<<<<< HEAD
-    _set_idle();
-    return kThreadError_None;
-=======
     if (sDisabled) {
         sDisabled = false;
-		_set_idle();
-    }
-	return kThreadError_None;
->>>>>>> 834a1bb7
+		    _set_idle();
+    }
 }
 
 /* OpenThread will call this for disabling the radio */
@@ -239,16 +232,10 @@
 {
     DEBUG("openthread: otPlatRadioDisable\n");
     (void) aInstance;
-
-<<<<<<< HEAD
-    _set_sleep();
-=======
     if (!sDisabled) {
         sDisabled = true;
-		_set_sleep();
-    }
-
->>>>>>> 834a1bb7
+		    _set_sleep();
+    }
     return kThreadError_None;
 }
 
