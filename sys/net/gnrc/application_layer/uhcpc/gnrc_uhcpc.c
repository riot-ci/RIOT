--- conflicted
+++ resolved
@@ -35,17 +35,10 @@
             gnrc_border_interface = dev;
 
             ipv6_addr_from_str(&addr, "fe80::2");
-<<<<<<< HEAD
             gnrc_netapi_set(dev, NETOPT_IPV6_ADDR, 64 << 8, &addr, sizeof(addr));
-            ipv6_addr_from_str(&defroute, "::");
-=======
-            gnrc_ipv6_netif_add_addr(dev, &addr, 64,
-                                     GNRC_IPV6_NETIF_ADDR_FLAGS_UNICAST);
-
 #ifdef MODULE_FIB
             ipv6_addr_t defroute = IPV6_ADDR_UNSPECIFIED;
 
->>>>>>> d0176942
             ipv6_addr_from_str(&addr, "fe80::1");
             fib_add_entry(&gnrc_ipv6_fib_table, dev, defroute.u8, 16,
                     0x00, addr.u8, 16, 0,
