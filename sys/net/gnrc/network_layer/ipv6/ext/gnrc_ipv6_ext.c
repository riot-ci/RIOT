--- conflicted
+++ resolved
@@ -29,75 +29,6 @@
 #define ENABLE_DEBUG    (0)
 #include "debug.h"
 
-<<<<<<< HEAD
-=======
-#ifdef MODULE_GNRC_IPV6_EXT_RH
-/* unchecked precondition: hdr is gnrc_pktsnip_t::data of the
- * GNRC_NETTYPE_IPV6 snip within pkt */
-static void _forward_pkt(gnrc_pktsnip_t *pkt, ipv6_hdr_t *hdr)
-{
-    gnrc_pktsnip_t *netif_snip;
-
-    if (--(hdr->hl) == 0) {
-        DEBUG("ipv6_ext_rh: hop limit reached 0: drop packet\n");
-        gnrc_pktbuf_release(pkt);
-    }
-    /* remove L2 headers around IPV6 */
-    netif_snip = gnrc_pktsnip_search_type(pkt, GNRC_NETTYPE_NETIF);
-    if (netif_snip != NULL) {
-        pkt = gnrc_pktbuf_remove_snip(pkt, netif_snip);
-    }
-    pkt = gnrc_pktbuf_reverse_snips(pkt);
-    if (pkt == NULL) {
-        DEBUG("ipv6_ext_rh: can't reverse snip order in packet");
-        /* gnrc_pktbuf_reverse_snips() releases pkt on error */
-        return;
-    }
-    /* forward packet */
-    if (!gnrc_netapi_dispatch_send(GNRC_NETTYPE_IPV6,
-                                   GNRC_NETREG_DEMUX_CTX_ALL,
-                                   pkt)) {
-        DEBUG("ipv6_ext_rh: could not dispatch packet to the IPv6 "
-              "thread\n");
-        gnrc_pktbuf_release(pkt);
-    }
-}
-
-static int _handle_rh(gnrc_pktsnip_t *pkt)
-{
-    gnrc_pktsnip_t *ipv6;
-    ipv6_ext_t *ext = (ipv6_ext_t *)pkt->data;
-    ipv6_hdr_t *hdr;
-    int res;
-
-    /* check seg_left early to to exit quickly */
-    if (((ipv6_ext_rh_t *)ext)->seg_left == 0) {
-        return GNRC_IPV6_EXT_RH_AT_DST;
-    }
-    ipv6 = gnrc_pktsnip_search_type(pkt, GNRC_NETTYPE_IPV6);
-    assert(ipv6 != NULL);
-    hdr = ipv6->data;
-    switch ((res = gnrc_ipv6_ext_rh_process(hdr, (ipv6_ext_rh_t *)ext))) {
-        case GNRC_IPV6_EXT_RH_ERROR:
-            /* TODO: send ICMPv6 error codes */
-            gnrc_pktbuf_release(pkt);
-            break;
-
-        case GNRC_IPV6_EXT_RH_FORWARDED:
-            _forward_pkt(pkt, hdr);
-            break;
-
-        case GNRC_IPV6_EXT_RH_AT_DST:
-            /* this should not happen since we checked seg_left early */
-            gnrc_pktbuf_release(pkt);
-            break;
-    }
-
-    return res;
-}
-#endif  /* MODULE_GNRC_IPV6_EXT_RH */
-
->>>>>>> 6b5b714c
 /**
  * @brief       Marks IPv6 extension header according to the given length
  *
@@ -153,12 +84,6 @@
         gnrc_pktbuf_release(pkt);
         return NULL;
     }
-<<<<<<< HEAD
-    switch (nh) {
-        case PROTNUM_IPV6_EXT_RH:
-#ifdef MODULE_GNRC_IPV6_EXT_RH
-            switch (gnrc_ipv6_ext_rh_process(pkt)) {
-=======
     if (gnrc_netreg_num(GNRC_NETTYPE_IPV6, nh) > 0) {
         gnrc_pktsnip_t *sub_pkt;
 
@@ -179,9 +104,8 @@
     }
     switch (nh) {
         case PROTNUM_IPV6_EXT_RH:
-#ifdef MODULE_GNRC_RPL_SRH
-            switch (_handle_rh(pkt)) {
->>>>>>> 6b5b714c
+#ifdef MODULE_GNRC_IPV6_EXT_RH
+            switch (gnrc_ipv6_ext_rh_process(pkt)) {
                 case GNRC_IPV6_EXT_RH_AT_DST:
                     /* We are the final destination of the route laid out in
                      * the routing header. So proceeds like normal packet. */
@@ -197,23 +121,15 @@
                     gnrc_pktbuf_release(pkt);
                     /* Intentionally falls through */
                 case GNRC_IPV6_EXT_RH_ERROR:
-<<<<<<< HEAD
                     /* already released by gnrc_ipv6_ext_rh_process, so no
                      * release here */
-=======
-                    /* already released by _handle_rh, so no release here */
->>>>>>> 6b5b714c
                 case GNRC_IPV6_EXT_RH_FORWARDED:
                     /* the packet is forwarded and released. finish processing */
                     return NULL;
             }
 
             break;
-<<<<<<< HEAD
 #endif  /* MODULE_GNRC_IPV6_EXT_RH */
-=======
-#endif
->>>>>>> 6b5b714c
 
         case PROTNUM_IPV6_EXT_HOPOPT:
         case PROTNUM_IPV6_EXT_DST:
