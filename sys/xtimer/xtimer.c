--- conflicted
+++ resolved
@@ -280,8 +280,12 @@
      * call blocking only when the interrupt didn't occur yet. */
     locked = _mutex_lock(mutex, (mt.timeout == NO_TIMEOUT));
     xtimer_remove(&t);
-<<<<<<< HEAD
-    return -mt.timeout;
+
+    if (mt.timeout == TIMEDOUT_MUTEX_LOCKED) {
+        return -1;
+    }
+
+    return (locked - 1);
 }
 
 #ifdef MODULE_CORE_THREAD_FLAGS
@@ -297,13 +301,4 @@
     thread_flags_clear(THREAD_FLAG_TIMEOUT);
     xtimer_set(t, timeout);
 }
-#endif
-=======
-
-    if (mt.timeout == TIMEDOUT_MUTEX_LOCKED) {
-        return -1;
-    }
-
-    return (locked - 1);
-}
->>>>>>> 88e50755
+#endif