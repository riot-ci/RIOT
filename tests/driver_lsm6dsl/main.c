/*
 * Copyright (C) 2017 OTA keys S.A.
 *               2017 HAW Hamburg
 *
 * This file is subject to the terms and conditions of the GNU Lesser
 * General Public License v2.1. See the file LICENSE in the top level
 * directory for more details.
 */

/**
 * @ingroup tests
 * @{
 *
 * @file
 * @brief       Test application for the LSM6DSL accelerometer/gyroscope driver
 *
 * @author      Vincent Dupont <vincent@otakeys.com>
 * @author      Sebastian Meiling <s@mlng.net>
 * @author      Sylvain Fabre <sylvain.fabre-ext@continental-its.com>
 *
 * @}
 */

#include <stdio.h>
#include <stdlib.h>
#include <string.h>

#include "shell.h"
#include "shell_commands.h"
#include "xtimer.h"
#include "lsm6dsl.h"
#include "lsm6dsl_params.h"

#define SLEEP_USEC  (500UL * US_PER_MS)

static lsm6dsl_t dev;

static void alert_cb(void *arg)
{
    printf("\n[ Alert : %s]\n", (char*) arg);
}

static int _lsm6dsl_cfg_wkup_int_handler(int argc, char** argv)
{
    if (argc < 5 ) {
        printf("Usage: %s <slope_fds> <wk_ths> <wake_dur> <sleep_dur>\n",
                 argv[0]);
        return 1;
    }

    lsm6dsl_wkup_params_t wkup_param = { .slope_fds = atoi(argv[1]),
                                         .wk_ths = atoi(argv[2]),
                                         .wake_dur = atoi(argv[3]),
                                         .sleep_dur = atoi(argv[4])};
    if (lsm6dsl_acc_configure_wkup_alert(&dev, &wkup_param) != LSM6DSL_OK) {
        puts("[ERROR]");
        return 1;
    }
    puts("[SUCCESS]\n");
    return 0;
}

static int _lsm6dsl_cfg_ff_int_handler(int argc, char** argv)
{
    if (argc < 3 ) {
        printf("Usage: %s <ff_dur> <ff_ths>\n", argv[0]);
        return 1;
    }

    lsm6dsl_wkup_params_t wkup_param = { .ff_dur = atoi(argv[1]),
                                         .ff_ths = atoi(argv[2])};
    if (lsm6dsl_acc_configure_wkup_alert(&dev, &wkup_param) != LSM6DSL_OK) {
        puts("[ERROR]");
        return 1;
    }
    puts("[SUCCESS]\n");
    return 0;
}

static int _lsm6dsl_cfg_6d4d_int_handler(int argc, char** argv)
{
    if (argc < 3 ) {
        printf("Usage: %s <d4d_en> <sixd_ths> <low_pass_on_6d>\n", argv[0]);
        return 1;
    }

    lsm6dsl_6d4d_params_t param_6d4d = { .d4d_en = atoi(argv[1]),
                                         .sixd_ths = atoi(argv[2]),
                                         .low_pass_on_6d = atoi(argv[3])};
    if (lsm6dsl_acc_configure_6D4D_alert(&dev, &param_6d4d) != LSM6DSL_OK) {
        puts("[ERROR]");
        return 1;
    }
    puts("[SUCCESS]\n");
    return 0;
}

static int _lsm6dsl_cfg_tap_int_handler(int argc, char** argv)
{
    if (argc < 6 ) {
        printf("Usage: %s <tap_ths> <shock> <quiet> <dur> <dbl_tap>\n", 
                argv[0]);
        return 1;
    }

    lsm6dsl_tap_params_t tap_param = { .tap_ths = atoi(argv[1]),
                                         .shock = atoi(argv[2]),
                                         .quiet = atoi(argv[3]),
                                         .dur = atoi(argv[4]),
                                         .dbl_tap = atoi(argv[5])};
    if (lsm6dsl_acc_configure_tap_alert(&dev, &tap_param) != LSM6DSL_OK) {
        puts("[ERROR]");
        return 1;
    }
    puts("[SUCCESS]\n");
    return 0;
}

static int _lsm6dsl_cfg_ofs_xyz_handler(int argc, char** argv)
{
    if (argc < 4 ) {
        printf("Usage: %s <X-offset> <Y-offset> <Z-offset> \n", argv[0]);
        return 1;
    }

    if (lsm6dsl_acc_set_x_offset(&dev, atoi(argv[1])) != LSM6DSL_OK) {
        puts("[ERROR]");
        return 1;
    }

    if (lsm6dsl_acc_set_y_offset(&dev, atoi(argv[1])) != LSM6DSL_OK) {
        puts("[ERROR]");
        return 1;
    }

    if (lsm6dsl_acc_set_z_offset(&dev, atoi(argv[1])) != LSM6DSL_OK) {
        puts("[ERROR]");
        return 1;
    }
    return 0;
}

static int _lsm6dsl_cfg_ofs_x_handler(int argc, char** argv)
{
    if (argc < 2 ) {
        printf("Usage: %s <X-offset>\n", argv[0]);
        return 1;
    }

    if (lsm6dsl_acc_set_x_offset(&dev, atoi(argv[1])) != LSM6DSL_OK) {
        puts("[ERROR]");
        return 1;
    }
    return 0;
}

static int _lsm6dsl_cfg_ofs_y_handler(int argc, char** argv)
{
    if (argc < 2 ) {
        printf("Usage: %s <Y-offset>\n", argv[0]);
        return 1;
    }

    if (lsm6dsl_acc_set_y_offset(&dev, atoi(argv[1])) != LSM6DSL_OK) {
        puts("[ERROR]");
        return 1;
    }
    return 0;
}

static int _lsm6dsl_cfg_ofs_z_handler(int argc, char** argv)
{
    if (argc < 2 ) {
        printf("Usage: %s <Z-offset>\n", argv[0]);
        return 1;
    }

    if (lsm6dsl_acc_set_z_offset(&dev, atoi(argv[1])) != LSM6DSL_OK) {
        puts("[ERROR]");
        return 1;
    }
    return 0;
}

static void _usage_configure(void)
{
    printf("Usage: configure <wkup_int | sleep_int | 6d4d_int | ff_int | " \
                "tap_int | ofs_xyz | ofs_x | ofs_y | ofs_z>\n");
    puts(" * wkup_int & sleep_int configuration layout:");
    puts("     uint8_t slope_fds;  /**< 0 slope filter or 1 high-pass " \
                                    "digital filter */");
    puts("     uint8_t wk_ths;     /**< [5:0] threshold for wake up " \
                                            "(1 LSB = FS_XL/(2^6)) */");
    puts("     uint8_t wake_dur;   /**< [1:0] Wake up duration event " \
                                        "(1LSB = 1 ODR_time) */");
    puts("     uint8_t sleep_dur;  /**< [3:0] sleep duration before event " \
                                        "(1LSB = 512/ ODR_XL) */");
    puts("");
    puts(" * wkup_int configuration layout:");
    puts("     uint8_t ff_dur;     /**< Free fall duration event */");
    puts("     uint8_t ff_ths;     /**< Free fall threshold */");
    puts("");
    puts(" * 6d4d configuration layout:");
    puts("     uint8_t d4d_en;         /**< 1 to enable 4D orientation */");
    puts("     uint8_t sixd_ths;       /**< Threshold for 4D/6D detection */");
    puts("     uint8_t low_pass_on_6d; /**< use low pass filter */");
    puts("");
    puts(" * tap configuration layout:");
    puts("     uint8_t tap_ths;        /**< [4:0] threshold for tap detection" \
                                            "(1 LSB = FS_XL/(2^5)) */");
    puts("     uint8_t shock;          /**< [1:0] shock time window " \
                                            "(1LSB = 8/ODR_XL) */");
    puts("     uint8_t quiet;          /**< [1:0] quiet time " \
                                            "(1LSB = 4/ODR_XL) */");
    puts("     uint8_t dur;            /**< [3:0] max duration between two taps " \
                                            "(1LSB = 32/ODR_XL) */");
    puts("     uint8_t dbl_tap;        /**< 1: double tap, 0: single tap */");
    puts("    Offsets : max value is 127, min value is -127, 1 LSB = 16 " \
                        "(1/ 2^6  rounded)");
    puts("      X-axis  : Value added, */");
    puts("      Y-axis  : Value added */");
    puts("      Z-axis  : Value subtracted */");
    puts("");
}

static int _lsm6dsl_configure_handler(int argc, char **argv)
{
    if (argc < 2) {
        _usage_configure();
        return 1;
    }
    if (strcmp(argv[1], "wkup_int") == 0 || strcmp(argv[1], "sleep_int")
         == 0) {
        return _lsm6dsl_cfg_wkup_int_handler(argc -1, &argv[1]);
    }
    else if (strcmp(argv[1], "ff_int") == 0) {
        return _lsm6dsl_cfg_ff_int_handler(argc -1, &argv[1]);
    }
    else if (strcmp(argv[1], "6d4d_int") == 0) {
        return _lsm6dsl_cfg_6d4d_int_handler(argc -1, &argv[1]);
    }
    else if (strcmp(argv[1], "tap_int") == 0) {
        return _lsm6dsl_cfg_tap_int_handler(argc -1, &argv[1]);
    }
    else if (strcmp(argv[1], "ofs_xyz") == 0) {
        return _lsm6dsl_cfg_ofs_xyz_handler(argc -1, &argv[1]);
    }
    else if (strcmp(argv[1], "ofs_x") == 0) {
        return _lsm6dsl_cfg_ofs_x_handler(argc -1, &argv[1]);
    }
    else if (strcmp(argv[1], "ofs_y") == 0) {
        return _lsm6dsl_cfg_ofs_y_handler(argc -1, &argv[1]);
    }
    else if (strcmp(argv[1], "ofs_z") == 0) {
        return _lsm6dsl_cfg_ofs_z_handler(argc -1, &argv[1]);
    }
    else {
        _usage_configure();
    }
    return 0;
}

static void _usage_enable(void)
{
    printf("Usage: enable <wkup_int | sleep_int | 6d4d_int | ff_int | " \
            "tap1_int | tap2_int> <pin> \n");
    puts("");
}

static int _lsm6dsl_enable_handler(int argc, char **argv)
{
    if (argc < 3) {
        _usage_enable();
        return 1;
    }
    if (strcmp(argv[1], "wkup_int") == 0) {
        if (lsm6dsl_acc_enable_alert(&dev, LSM6DSL_INT_WAKE_UP, atoi(argv[2]),
            alert_cb, "WakeUp") != LSM6DSL_OK) {
            puts("[ERROR]");
            return 1;
        }
        puts("[SUCCESS]\n");
        puts(" To trig the alert, move the device ...");
    }
    else if (strcmp(argv[1], "sleep_int") == 0) {
        if (lsm6dsl_acc_enable_alert(&dev, LSM6DSL_INT_SLEEP, atoi(argv[2]),
            alert_cb, "Sleep") != LSM6DSL_OK) {
            puts("[ERROR]");
            return 1;
        }
        puts("[SUCCESS]\n");
        puts(" To trig the alert, move the device and stop, wait configured " \
                "sleep duration");
    }
    else if (strcmp(argv[1], "ff_int") == 0) {
        if (lsm6dsl_acc_enable_alert(&dev, LSM6DSL_INT_FREE_FALL, 
            atoi(argv[2]), alert_cb, "FreeFall") != LSM6DSL_OK) {
            puts("[ERROR]");
            return 1;
        }
        puts("[SUCCESS]\n");
        puts(" To trig the alert, release your device at the right height " \
                "to ger a free-fall...");
    }
    else if (strcmp(argv[1], "6d4d_int") == 0) {
        if (lsm6dsl_acc_enable_alert(&dev, LSM6DSL_INT_6D_4D, atoi(argv[2]),
            alert_cb, "6D4D") != LSM6DSL_OK) {
            puts("[ERROR]");
            return 1;
        }
        puts("[SUCCESS]\n");
        puts(" To trig the alert, change the device orientation/inclination");
    }
    else if (strcmp(argv[1], "tap1_int") == 0) {
        if (lsm6dsl_acc_enable_alert(&dev, LSM6DSL_INT_SINGLE_TAP,
            atoi(argv[2]), alert_cb, "SingleTAP") != LSM6DSL_OK) {
            puts("[ERROR]");
            return 1;
        }
        puts("[SUCCESS]\n");
        puts(" To trig the alert, single/double tap on your device");
    }
    else if (strcmp(argv[1], "tap2_int") == 0) {
        if (lsm6dsl_acc_enable_alert(&dev, LSM6DSL_INT_SINGLE_TAP,
            atoi(argv[2]), alert_cb, "DoubleTAP") != LSM6DSL_OK) {
            puts("[ERROR]");
            return 1;
        }
        puts("[SUCCESS]\n");
        puts(" To trig the alert, single/double tap on your device");
    }
    else {
        _usage_enable();
        return 1;
    }

    return 0;
}

static void _usage_disable(void)
{
    printf("Usage: disable <wkup_int | sleep_int | 6d4d_int | ff_int | " \
            "tap1_int | tap2_int> <pin> \n");
    puts("");
}

static int _lsm6dsl_disable_handler(int argc, char **argv)
{
    if (argc < 3) {
        _usage_disable();
        return 1;
    }
    if (strcmp(argv[1], "wkup_int") == 0) {
        if (lsm6dsl_acc_disable_alert(&dev, LSM6DSL_INT_WAKE_UP, atoi(argv[2]))
            != LSM6DSL_OK) {
            puts("[ERROR]");
            return 1;
        }
        puts("[SUCCESS]\n");
    }
    else if (strcmp(argv[1], "sleep_int") == 0) {
        if (lsm6dsl_acc_disable_alert(&dev, LSM6DSL_INT_SLEEP, atoi(argv[2]))
            != LSM6DSL_OK) {
            puts("[ERROR]");
            return 1;
        }
        puts("[SUCCESS]\n");
    }
    else if (strcmp(argv[1], "ff_int") == 0) {
        if (lsm6dsl_acc_disable_alert(&dev, LSM6DSL_INT_FREE_FALL,
            atoi(argv[2]))
            != LSM6DSL_OK) {
            puts("[ERROR]");
            return 1;
        }
        puts("[SUCCESS]\n");
    }
    else if (strcmp(argv[1], "6d4d_int") == 0) {
        if (lsm6dsl_acc_disable_alert(&dev, LSM6DSL_INT_6D_4D, atoi(argv[2]))
                != LSM6DSL_OK) {
            puts("[ERROR]");
            return 1;
        }
        puts("[SUCCESS]\n");
    }
    else if (strcmp(argv[1], "tap1_int") == 0) {
        if (lsm6dsl_acc_disable_alert(&dev, LSM6DSL_INT_SINGLE_TAP,
            atoi(argv[2]))
            != LSM6DSL_OK) {
            puts("[ERROR]");
            return 1;
        }
        puts("[SUCCESS]\n");
    }
    else if (strcmp(argv[1], "tap2_int") == 0) {
        if (lsm6dsl_acc_disable_alert(&dev, LSM6DSL_INT_SINGLE_TAP,
            atoi(argv[2]))
            != LSM6DSL_OK) {
            puts("[ERROR]");
            return 1;
        }
        puts("[SUCCESS]\n");
    }
    else {
        _usage_enable();
        return 1;
    }

    return 0;
}

static void _usage_get_reason(void)
{
    printf("Usage: get_reason <wkup | sleep | 6d4d | ff | tap>");
    puts("");
}

static int _lsm6dsl_get_reason_handler(int argc, char **argv)
{
    if (argc < 2) {
        _usage_get_reason();
        return 1;
    }
    if (strcmp(argv[1], "wkup") == 0 || strcmp(argv[1], "sleep") == 0) {
        lsm6dsl_wkup_src_t wkup;
        if (lsm6dsl_acc_get_wkup_src_alert(&dev, &wkup, false) != LSM6DSL_OK) {
            puts("[ERROR]");
            return 1;
        }

        printf(" Wake up reason :\n");
        printf(" ACTIVE :   %d\n", wkup.active);
        printf(" INACTIVE : %d\n", wkup.inactive);
        printf(" X AXIS :   %d\n", wkup.x);
        printf(" Y AXIS :   %d\n", wkup.y);
        printf(" Z AXIS :   %d\n", wkup.z);
    }
    else if (strcmp(argv[1], "ff") == 0) {
        lsm6dsl_wkup_src_t ff;
        if (lsm6dsl_acc_get_wkup_src_alert(&dev,&ff, false) != LSM6DSL_OK) {
            puts("[ERROR]");
            return 1;
        }
        printf(" FREE FALL :   %d",ff.free_fall);
    }
    else if (strcmp(argv[1], "6d4d") == 0) {
        lsm6dsl_6d4d_src_t d6d4;
        if (lsm6dsl_acc_get_6D4D_src_alert(&dev, &d6d4, false) != LSM6DSL_OK) {
            puts("[ERROR]");
            return 1;
        }
        printf(" 6d4d reason :\n");
        printf(" X POS:   %d\n", d6d4.xh);
        printf(" X NEG:   %d\n", d6d4.xl);
        printf(" Y POS:   %d\n", d6d4.yh);
        printf(" Y NEG:   %d\n", d6d4.yl);
        printf(" Z POS:   %d\n", d6d4.zh);
        printf(" Z NEG:   %d\n", d6d4.zl);
    }
    else if (strcmp(argv[1], "tap") == 0) {
        lsm6dsl_tap_src_t tap;
        if (lsm6dsl_acc_get_tap_src_alert(&dev, &tap, false) != LSM6DSL_OK) {
            puts("[ERROR]");
            return 1;
        }
        printf(" Tap reason :\n");
        printf(" DOUBLE TAP:   %d\n", tap.double_tap);
        printf(" SINGLE TAP:   %d\n", tap.single_tap);
        printf(" TAP ACTIVITY: %d\n", tap.tap_ia);
        printf(" TAP SIGN:     %d\n", tap.tap_sign);
        printf(" X TAP:        %d\n", tap.x_tap);
        printf(" Y_TAP:        %d\n", tap.y_tap);
        printf(" Z_TAP:        %d\n", tap.z_tap);
    }
    else {
        _usage_get_reason();
        return 1;
    }

    return 0;
}

static void _usage_read_reason(void)
{
    printf("Usage: read <acc | gyro | temp>");
    puts("");
}

static void _read_gyro(void) {

    lsm6dsl_3d_data_t mag_value;
    if (lsm6dsl_read_gyro(&dev, &mag_value) == LSM6DSL_OK) {
        printf("Gyroscope x: %i y: %i z: %i\n", mag_value.x,
                                                mag_value.y,
                                                mag_value.z);
    }
    else {
        puts("[ERROR] reading gyroscope!\n");
    }
}

static void _read_temp(void)
{
    int16_t temp_value;
    if (lsm6dsl_read_temp(&dev, &temp_value) == LSM6DSL_OK) {
        printf("Temperature [in °C x 100]: %i \n", temp_value);
    }
    else {
        puts("[ERROR] reading temperature!\n");
    }
}

static void _read_acc(void)
{
    lsm6dsl_3d_data_t acc_value;
    if (lsm6dsl_read_acc(&dev, &acc_value) == LSM6DSL_OK) {
        printf("Accelerometer x: %i y: %i z: %i\n", acc_value.x,
                                                    acc_value.y,
                                                    acc_value.z);
    }
    else {
        puts("[ERROR] reading accelerometer!\n");
    }
}

static int _lsm6dsl_get_read_handler(int argc, char **argv)
{
    if (argc < 2) {
        _usage_read_reason();
        return 1;
    }
    if (strcmp(argv[1], "acc") == 0) {
        _read_acc();
        return 0;
    }
    else if (strcmp(argv[1], "gyro") == 0) {
        _read_gyro();
        return 0;
    }
    else if (strcmp(argv[1], "temp") == 0) {
        _read_temp();
        return 0;
    }
    else {
        _usage_read_reason();
    }
    return 0;
}

static void _usage(void)
{
    puts("Usage:");
    puts("  lsm6dsl help");
    puts("  lsm6dsl configure");
    puts("  lsm6dsl enable");
    puts("  lsm6dsl disable");
    puts("  lsm6dsl get_reason");
    puts("  lsm6dsl read");

}
static int lsm6dsl_shell_handler(int argc, char **argv)
{
    if (argc < 2) {
        _usage();
        return 1;
    }

    if (strcmp(argv[1], "help") == 0) {
        _usage();
        return 0;
    }
    else if (strcmp(argv[1], "configure") == 0) {
        return _lsm6dsl_configure_handler(argc -1, &argv[1]);
    }
    else if (strcmp(argv[1], "enable") == 0) {
        return _lsm6dsl_enable_handler(argc -1, &argv[1]);
    }
    else if (strcmp(argv[1], "disable") == 0) {
        return _lsm6dsl_disable_handler(argc -1, &argv[1]);
    }
    else if (strcmp(argv[1], "get_reason") == 0) {
        return _lsm6dsl_get_reason_handler(argc -1, &argv[1]);
    }
    else if (strcmp(argv[1], "read") == 0) {
        return _lsm6dsl_get_read_handler(argc -1, &argv[1]);
    }
    else {
        _usage();
    }
    return 1;
}
static const shell_command_t shell_commands[] = {
    { "lsm6dsl", "lsm6dsl commands ", lsm6dsl_shell_handler},
    { NULL, NULL, NULL }
};

int main(void)
{

    puts("LSM6DSL test application");
    printf("Initializing LSM6DSL sensor at I2C_%i... ", lsm6dsl_params->i2c);

    if (lsm6dsl_init(&dev, lsm6dsl_params) != LSM6DSL_OK) {
        puts("[ERROR]");
        return 1;
    }
    puts("[SUCCESS]\n");

    puts("Powering down LSM6DSL sensor...");
    if (lsm6dsl_acc_power_down(&dev) != LSM6DSL_OK) {
        puts("[ERROR]");
        return 1;
    }
    if (lsm6dsl_gyro_power_down(&dev) != LSM6DSL_OK) {
        puts("[ERROR]");
        return 1;
    }
    puts("[SUCCESS]\n");

    xtimer_sleep(1);

    puts("Powering up LSM6DSL sensor...");
    if (lsm6dsl_acc_power_up(&dev) != LSM6DSL_OK) {
        puts("[ERROR]");
        return 1;
    }
    if (lsm6dsl_gyro_power_up(&dev) != LSM6DSL_OK) {
        puts("[ERROR]");
        return 1;
    }
    puts("[SUCCESS]\n");

    puts("Latch LSM6DSL interrupt... ");
    if (lsm6dsl_enable_latched_interrupt(&dev) != LSM6DSL_OK) {
        puts("[ERROR]");
        return 1;
    }
    puts("[SUCCESS]\n");

<<<<<<< HEAD
    puts("Unlatch LSM6DSL interrupt... ");
    if (lsm6dsl_disable_latched_interrupt(&dev) != LSM6DSL_OK) {
        puts("[ERROR]");
        return 1;
=======
        puts("");
        xtimer_usleep(SLEEP_USEC);
>>>>>>> a3e4c1ec
    }
    puts("[SUCCESS]\n");

    _read_acc();
    _read_gyro();
    _read_temp();

    /* start the shell */
    puts("First tests successful - starting the shell now");
    char line_buf[SHELL_DEFAULT_BUFSIZE];
    shell_run(shell_commands, line_buf, SHELL_DEFAULT_BUFSIZE);
    return 0;
}<|MERGE_RESOLUTION|>--- conflicted
+++ resolved
@@ -637,15 +637,10 @@
     }
     puts("[SUCCESS]\n");
 
-<<<<<<< HEAD
     puts("Unlatch LSM6DSL interrupt... ");
     if (lsm6dsl_disable_latched_interrupt(&dev) != LSM6DSL_OK) {
         puts("[ERROR]");
         return 1;
-=======
-        puts("");
-        xtimer_usleep(SLEEP_USEC);
->>>>>>> a3e4c1ec
     }
     puts("[SUCCESS]\n");
 
