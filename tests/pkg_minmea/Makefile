include ../Makefile.tests_common

USEPKG += minmea

# The MSP-430 toolchain lacks mktime and NAN
BOARD_BLACKLIST := chronos msb-430 msb-430h telosb wsn430-v1_3b wsn430-v1_4 z1

<<<<<<< HEAD
# Incompatible due to non-standard ATmega time.h
BOARD_BLACKLIST += arduino-duemilanove \
                   arduino-mega2560 \
                   arduino-uno \
                   jiminy-mega256rfr2 \
                   mega-xplained \
                   waspmote-pro
=======
TEST_ON_CI_WHITELIST += all
>>>>>>> f3073149

include $(RIOTBASE)/Makefile.include

test:
	tests/01-run.py<|MERGE_RESOLUTION|>--- conflicted
+++ resolved
@@ -5,7 +5,6 @@
 # The MSP-430 toolchain lacks mktime and NAN
 BOARD_BLACKLIST := chronos msb-430 msb-430h telosb wsn430-v1_3b wsn430-v1_4 z1
 
-<<<<<<< HEAD
 # Incompatible due to non-standard ATmega time.h
 BOARD_BLACKLIST += arduino-duemilanove \
                    arduino-mega2560 \
@@ -13,9 +12,8 @@
                    jiminy-mega256rfr2 \
                    mega-xplained \
                    waspmote-pro
-=======
+
 TEST_ON_CI_WHITELIST += all
->>>>>>> f3073149
 
 include $(RIOTBASE)/Makefile.include
 
