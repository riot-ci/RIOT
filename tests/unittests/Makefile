--- conflicted
+++ resolved
@@ -43,12 +43,7 @@
   CFLAGS += -DNO_TEST_SUITES
   $(warning There was no test suite specified!)
 else
-<<<<<<< HEAD
   CFLAGS += -DTEST_SUITES='$(subst $() $(),$(comma),$(UNIT_TESTS:tests-%=%))'
 endif
-=======
-  CFLAGS += -DTEST_SUITES='$(subst $() $(),$(charCOMMA),$(UNIT_TESTS:tests-%=%))'
-endif
 
-CFLAGS += -DDEBUG_ASSERT_VERBOSE
->>>>>>> a8ce5c37
+CFLAGS += -DDEBUG_ASSERT_VERBOSE