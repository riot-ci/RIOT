--- conflicted
+++ resolved
@@ -28,9 +28,6 @@
     TESTS_RUN(tests_hashes_sha256_tests());
     TESTS_RUN(tests_hashes_sha256_hmac_tests());
     TESTS_RUN(tests_hashes_sha256_chain_tests());
-<<<<<<< HEAD
+    TESTS_RUN(tests_hashes_sha3_tests());
     TESTS_RUN(tests_hashes_keccak_tests());
-=======
-    TESTS_RUN(tests_hashes_sha3_tests());
->>>>>>> dc989cbd
 }